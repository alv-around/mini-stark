<<<<<<< HEAD
use crate::air::{Constrains, Provable, TraceTable, Verifiable};
use crate::fri::FriProof;
use crate::fri::{prover::Fri, verifier::FriVerifier};
use crate::merkle::{Hash, MerkleRoot, MerkleTree, Tree};
=======
use crate::fri::{prover::FriProver, verifier::FriVerifier};
>>>>>>> e402304b
use ark_ff::PrimeField;
use ark_poly::univariate::DensePolynomial;
use ark_poly::{DenseUVPolynomial, EvaluationDomain, Radix2EvaluationDomain};
use digest::Digest;
use std::error::Error;
use std::marker::PhantomData;

<<<<<<< HEAD
pub struct StarkProof<D: Digest, F: PrimeField> {
    pub degree: usize,
    trace_commit: Hash<D>,
    constrain_trace_commit: Hash<D>,
    validity_poly_commit: MerkleRoot<D>,
    fri_commits: Vec<MerkleRoot<D>>,
    fri_proof: FriProof<D, F>,
=======
struct STARK<const N: usize, D: Digest, F: PrimeField> {
    polys: Vec<DensePolynomial<F>>,
    prover: FriProver<N, D, F>,
>>>>>>> e402304b
}

pub struct Stark<const N: usize, D: Digest, F: PrimeField> {
    blowup_factor: usize,
    field: PhantomData<F>,
    digest: PhantomData<D>,
}

impl<const N: usize, D: Digest, F: PrimeField> Stark<N, D, F> {
    pub fn new(blowup_factor: usize) -> Self {
        Self {
            blowup_factor,
            field: PhantomData,
            digest: PhantomData,
        }
    }
    pub fn prove<T, AIR: Provable<T, F> + Verifiable<F>>(
        &self,
        claim: AIR,
        witness: T,
        r: F,
        alphas: &[F],
        beta: usize,
    ) -> Result<StarkProof<D, F>, Box<dyn Error>> {
        // // compute the lde of the trace & commit to it
        let trace = claim.trace(&witness);
        let degree = trace.len();
        let lde_domain_size = self.blowup_factor * degree;
        let mut lde_trace = TraceTable::<F>::new(lde_domain_size, trace.width());

        // TODO: add the coset trick to add zk
        let lde_domain = Radix2EvaluationDomain::new(lde_domain_size).unwrap();
        let column_polys = trace.interpolate_col_polys();
        for (i, poly) in column_polys.get_trace_polynomials().into_iter().enumerate() {
            let lde_column_poly = poly.evaluate_over_domain(lde_domain);
            lde_trace.add_col(i, lde_column_poly.evals);
        }
        let trace_commit = MerkleTree::<N, D, F>::new(lde_trace.get_data()).root();

        // // compute the constrain lde trace  and commit to it
        let constrains = claim.derive_constrains(&trace);
        let mut constrain_trace = TraceTable::<F>::new(lde_domain_size, constrains.len());
        for (i, constrain) in constrains.enumerate() {
            let constrain_lde = constrain.evaluate_over_domain(lde_domain);
            constrain_trace.add_col(i, constrain_lde.evals);
        }
        let constrain_trace_commit = MerkleTree::<N, D, F>::new(constrain_trace.get_data()).root();

        // // compute the validity polynomial and commit it
        // parametric batching g = f_0 + r f_1 + r^2 f_2 + .. + r^(n-1) f_{n-1}
        let mut constrain_poly = DensePolynomial::<_>::from_coefficients_vec(vec![F::ZERO]);
        for i in 0..trace.width() {
            let trace_poly = column_polys.get_trace_poly(i);
            constrain_poly = constrain_poly
                + DensePolynomial::<_>::from_coefficients_vec(vec![r.pow([i as u64])]) * trace_poly;
        }

        let validity_poly = constrain_poly
            .clone()
            .evaluate_over_domain(lde_domain)
            .evals;

        // // Make the low degree test FRI
        let mut prover = Fri::<N, D, _>::new(constrain_poly, self.blowup_factor);
        let validity_poly_commit = prover.generate_commit();
        let fri_commits = prover.commit_phase(alphas);
        let fri_proof = prover.query_phase(beta)?;

        Ok(StarkProof {
            degree,
            trace_commit,
            constrain_trace_commit,
            validity_poly_commit,
            fri_commits,
            fri_proof,
        })
    }

    pub fn verify(
        &self,
        constrains: Constrains<F>,
        proof: StarkProof<D, F>,
        alphas: Vec<F>,
        beta: usize,
    ) -> bool {
        let mut commits = Vec::new();
        commits.push(proof.validity_poly_commit);
        for commit in proof.fri_commits {
            commits.push(commit);
        }
<<<<<<< HEAD
        let fri_verifier = FriVerifier::<N, D, F>::new_with_config(
            proof.degree,
            self.blowup_factor,
            commits,
            alphas,
            beta,
        );

        fri_verifier.verify(proof.fri_proof)
=======
        let max_d = polys.iter().map(|x| x.degree()).max();
        let prover = FriProver::<N, D, _>::new(batch_poly, blowup_factor);
        Self { polys, prover }
>>>>>>> e402304b
    }
}<|MERGE_RESOLUTION|>--- conflicted
+++ resolved
@@ -1,31 +1,22 @@
-<<<<<<< HEAD
 use crate::air::{Constrains, Provable, TraceTable, Verifiable};
 use crate::fri::FriProof;
-use crate::fri::{prover::Fri, verifier::FriVerifier};
-use crate::merkle::{Hash, MerkleRoot, MerkleTree, Tree};
-=======
 use crate::fri::{prover::FriProver, verifier::FriVerifier};
->>>>>>> e402304b
+use crate::merkle::{MerkleRoot, MerkleTree, Tree};
+use crate::Hash;
 use ark_ff::PrimeField;
 use ark_poly::univariate::DensePolynomial;
 use ark_poly::{DenseUVPolynomial, EvaluationDomain, Radix2EvaluationDomain};
-use digest::Digest;
+use digest::core_api::BlockSizeUser;
+use digest::{Digest, FixedOutputReset};
+use nimue::{DigestBridge, IOPattern, Merlin};
 use std::error::Error;
 use std::marker::PhantomData;
 
-<<<<<<< HEAD
 pub struct StarkProof<D: Digest, F: PrimeField> {
     pub degree: usize,
     trace_commit: Hash<D>,
     constrain_trace_commit: Hash<D>,
-    validity_poly_commit: MerkleRoot<D>,
-    fri_commits: Vec<MerkleRoot<D>>,
     fri_proof: FriProof<D, F>,
-=======
-struct STARK<const N: usize, D: Digest, F: PrimeField> {
-    polys: Vec<DensePolynomial<F>>,
-    prover: FriProver<N, D, F>,
->>>>>>> e402304b
 }
 
 pub struct Stark<const N: usize, D: Digest, F: PrimeField> {
@@ -34,7 +25,11 @@
     digest: PhantomData<D>,
 }
 
-impl<const N: usize, D: Digest, F: PrimeField> Stark<N, D, F> {
+impl<const N: usize, D, F> Stark<N, D, F>
+where
+    F: PrimeField,
+    D: Digest + FixedOutputReset + BlockSizeUser + Clone,
+{
     pub fn new(blowup_factor: usize) -> Self {
         Self {
             blowup_factor,
@@ -44,11 +39,10 @@
     }
     pub fn prove<T, AIR: Provable<T, F> + Verifiable<F>>(
         &self,
+        merlin: Merlin<DigestBridge<D>>,
         claim: AIR,
         witness: T,
         r: F,
-        alphas: &[F],
-        beta: usize,
     ) -> Result<StarkProof<D, F>, Box<dyn Error>> {
         // // compute the lde of the trace & commit to it
         let trace = claim.trace(&witness);
@@ -89,47 +83,30 @@
             .evals;
 
         // // Make the low degree test FRI
-        let mut prover = Fri::<N, D, _>::new(constrain_poly, self.blowup_factor);
-        let validity_poly_commit = prover.generate_commit();
-        let fri_commits = prover.commit_phase(alphas);
-        let fri_proof = prover.query_phase(beta)?;
+        let mut prover = FriProver::<N, D, _>::new(merlin, constrain_poly, self.blowup_factor);
+        let fri_proof = prover.prove();
 
         Ok(StarkProof {
             degree,
             trace_commit,
             constrain_trace_commit,
-            validity_poly_commit,
-            fri_commits,
             fri_proof,
         })
     }
 
     pub fn verify(
         &self,
+        transcript: IOPattern<DigestBridge<D>>,
         constrains: Constrains<F>,
         proof: StarkProof<D, F>,
-        alphas: Vec<F>,
-        beta: usize,
     ) -> bool {
-        let mut commits = Vec::new();
-        commits.push(proof.validity_poly_commit);
-        for commit in proof.fri_commits {
-            commits.push(commit);
-        }
-<<<<<<< HEAD
-        let fri_verifier = FriVerifier::<N, D, F>::new_with_config(
+        let fri_verifier = FriVerifier::<N, D, F>::new(
+            transcript,
+            MerkleRoot(proof.constrain_trace_commit),
             proof.degree,
             self.blowup_factor,
-            commits,
-            alphas,
-            beta,
         );
 
         fri_verifier.verify(proof.fri_proof)
-=======
-        let max_d = polys.iter().map(|x| x.degree()).max();
-        let prover = FriProver::<N, D, _>::new(batch_poly, blowup_factor);
-        Self { polys, prover }
->>>>>>> e402304b
     }
 }