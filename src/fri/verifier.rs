use super::fiatshamir::DigestReader;
use super::FriProof;
use crate::merkle::MerkleRoot;
use crate::util::{ceil_log2_k, logarithm_of_two_k};
use ark_ff::PrimeField;
use ark_poly::domain::Radix2EvaluationDomain;
use ark_poly::univariate::DensePolynomial;
use ark_poly::{DenseUVPolynomial, EvaluationDomain, Polynomial};
use ark_std::test_rng;
use digest::core_api::BlockSizeUser;
use digest::{Digest, FixedOutputReset};
use nimue::plugins::ark::FieldChallenges;
use nimue::{Arthur, ByteChallenges, DigestBridge, IOPattern, IOPatternError};
use std::iter::zip;
use std::marker::PhantomData;

pub struct Transcript<D: Digest, F: PrimeField>(Vec<MerkleRoot<D>>, Vec<F>, usize);

pub struct FriVerifier<const TREE_WIDTH: usize, D, F>
where
    D: Digest + FixedOutputReset + BlockSizeUser + Clone,
    F: PrimeField,
{
    transcript: IOPattern<DigestBridge<D>>,
    degree: usize,
    domain_size: usize,
    blowup_factor: usize,
    rounds: usize,
    commit: MerkleRoot<D>,
    marker: PhantomData<F>,
}

impl<const TREE_WIDTH: usize, D, F> FriVerifier<TREE_WIDTH, D, F>
where
    D: Digest + FixedOutputReset + BlockSizeUser + Clone,
    F: PrimeField,
{
    pub fn new(
        transcript: IOPattern<DigestBridge<D>>,
        commit: MerkleRoot<D>,
        degree: usize,
        blowup_factor: usize,
    ) -> Self {
        let domain_size = 1 << ceil_log2_k::<TREE_WIDTH>((degree + 1) * blowup_factor);
        let rounds = logarithm_of_two_k::<TREE_WIDTH>(domain_size).unwrap();

        Self {
            transcript,
            degree,
            rounds,
            domain_size,
            blowup_factor,
            commit,
            marker: PhantomData::<F>,
        }
    }

<<<<<<< HEAD
    // TODO:remove this function when fiat-shamir implemented
    pub(crate) fn new_with_config(
        degree: usize,
        blowup_factor: usize,
        commits: Vec<MerkleRoot<D>>,
        alphas: Vec<F>,
        beta: usize,
    ) -> Self {
        let domain_size = 1 << ceil_log2_k::<TREE_WIDTH>((degree + 1) * blowup_factor);
        let rounds = logarithm_of_two_k::<TREE_WIDTH>(domain_size).unwrap();
        Self {
            domain_size,
            rounds,
            degree,
            blowup_factor,
            commits,
            alphas,
            beta: Some(beta),
        }
    }

    pub fn get_alpha(&self) -> &[F] {
        &self.alphas
    }
=======
    pub fn read_proof_transcript(
        &self,
        transcript: &[u8],
    ) -> Result<Transcript<D, F>, IOPatternError> {
        let mut arthur: Arthur<'_, DigestBridge<D>, u8> = self.transcript.to_arthur(transcript);
        let mut commits = Vec::new();
        let mut alphas = Vec::new();

        for _ in 0..self.rounds - 1 {
            let digest = arthur.next_digest().unwrap();
            commits.push(MerkleRoot(digest));
>>>>>>> e402304b

            let alpha: [F; 1] = arthur.challenge_scalars().unwrap();
            alphas.push(alpha[0]);
        }

        let digest = arthur.next_digest().unwrap();
        commits.push(MerkleRoot(digest));

        let beta = arthur.challenge_bytes().unwrap();
        let mut beta = usize::from_le_bytes(beta);
        if beta > self.domain_size {
            beta %= self.domain_size;
        }

        Ok(Transcript(commits, alphas, beta))
    }

    pub fn verify(&self, proof: FriProof<D, F>) -> bool {
        let Transcript(commits, alphas, beta) =
            self.read_proof_transcript(proof.transcript).unwrap();
        assert_eq!(1 << commits.len(), (self.degree + 1) * self.blowup_factor);
        assert_eq!(commits[0].0, self.commit.0);
        if commits.len() != self.rounds || commits.len() - 1 != proof.points.len() {
            return false;
        }

        let domain = Radix2EvaluationDomain::<F>::new(self.domain_size).unwrap();
        let mut prev_x3 = domain.element(beta);
        for (i, ([(x1, y1), (x2, y2), (x3, y3)], [path1, path2, path3])) in
            zip(proof.points, proof.queries).enumerate()
        {
            println!("Round {}", i);
            assert_eq!(x1, prev_x3);
            assert_eq!(-x1, x2);
            assert_eq!(x1.pow([2]), x3);

            let quotient = DensePolynomial::from_coefficients_vec(proof.quotients[i].clone());
            let vanishing_poly = self.calculate_vanishing_poly(&[x1, x2, x3]);
            let total_degree = quotient.degree() + vanishing_poly.degree();
            assert!(total_degree >= 2);
            assert!(total_degree <= 1 << (self.rounds - i));
            let _ = quotient / vanishing_poly;

            // linearity test
            let a = (y2 - y1) / (x2 - x1);
            let b = y1 - a * x1;
            let g = DensePolynomial::from_coefficients_vec(vec![b, a]);
            assert_eq!(g.evaluate(&alphas[i]), y3);

            commits[i].check_proof::<TREE_WIDTH, _>(&y1, path1);
            commits[i].check_proof::<TREE_WIDTH, _>(&y2, path2);
            commits[i].check_proof::<TREE_WIDTH, _>(&y3, path3);

            prev_x3 = x3;
        }

        true
    }

    pub fn draw_random_scalar() -> F {
        F::rand(&mut test_rng())
    }

    fn calculate_vanishing_poly(&self, roots: &[F]) -> DensePolynomial<F> {
        roots
            .iter()
            .map(|i| DensePolynomial::from_coefficients_slice(&[-*i, F::ONE]))
            .reduce(|acc, e| acc * e)
            .unwrap()
    }
}

#[cfg(test)]
mod test {
    use super::*;
    use crate::field::Goldilocks;
    use crate::fri::fiatshamir::FriIOPattern;
    use crate::Hash;
    use ark_poly::univariate::DensePolynomial;
    use ark_poly::{DenseUVPolynomial, Polynomial};
    use sha2::Sha256;

    const TWO: usize = 2;

    #[test]
    fn test_verifier() {
        let blowup_factor = 2usize;
        let coeffs = (0..4).map(Goldilocks::from).collect::<Vec<_>>();
        let poly = DensePolynomial::from_coefficients_vec(coeffs);
        let degree = poly.degree();
        let hash = *Hash::<Sha256>::from_slice(&[
            196, 120, 254, 173, 12, 137, 183, 149, 64, 99, 143, 132, 76, 136, 25, 217, 164, 40, 23,
            99, 175, 146, 114, 199, 243, 150, 135, 118, 182, 5, 35, 69,
        ]);
        let transcript: IOPattern<DigestBridge<Sha256>> =
            FriIOPattern::<_, Goldilocks>::new_fri("🍟", 3);
        let verifier = FriVerifier::<TWO, Sha256, Goldilocks>::new(
            transcript,
            MerkleRoot(hash),
            degree,
            blowup_factor,
        );
        assert_eq!(verifier.rounds, 3);
    }
}<|MERGE_RESOLUTION|>--- conflicted
+++ resolved
@@ -55,44 +55,17 @@
         }
     }
 
-<<<<<<< HEAD
-    // TODO:remove this function when fiat-shamir implemented
-    pub(crate) fn new_with_config(
-        degree: usize,
-        blowup_factor: usize,
-        commits: Vec<MerkleRoot<D>>,
-        alphas: Vec<F>,
-        beta: usize,
-    ) -> Self {
-        let domain_size = 1 << ceil_log2_k::<TREE_WIDTH>((degree + 1) * blowup_factor);
-        let rounds = logarithm_of_two_k::<TREE_WIDTH>(domain_size).unwrap();
-        Self {
-            domain_size,
-            rounds,
-            degree,
-            blowup_factor,
-            commits,
-            alphas,
-            beta: Some(beta),
-        }
-    }
-
-    pub fn get_alpha(&self) -> &[F] {
-        &self.alphas
-    }
-=======
     pub fn read_proof_transcript(
         &self,
-        transcript: &[u8],
+        transcript: Vec<u8>,
     ) -> Result<Transcript<D, F>, IOPatternError> {
-        let mut arthur: Arthur<'_, DigestBridge<D>, u8> = self.transcript.to_arthur(transcript);
+        let mut arthur: Arthur<'_, DigestBridge<D>, u8> = self.transcript.to_arthur(&transcript);
         let mut commits = Vec::new();
         let mut alphas = Vec::new();
 
         for _ in 0..self.rounds - 1 {
             let digest = arthur.next_digest().unwrap();
             commits.push(MerkleRoot(digest));
->>>>>>> e402304b
 
             let alpha: [F; 1] = arthur.challenge_scalars().unwrap();
             alphas.push(alpha[0]);
